--- conflicted
+++ resolved
@@ -564,9 +564,6 @@
                 changed = True
         return changed
 
-<<<<<<< HEAD
-    def set_fs_attributes_if_different(self, file_args, changed):
-=======
     def _symbolic_mode_to_octal(self, path_stat, symbolic_mode):
         new_mode = stat.S_IMODE(path_stat.st_mode)
 
@@ -647,8 +644,7 @@
         or_reduce = lambda mode, perm: mode | user_perms_to_modes[user][perm]
         return reduce(or_reduce, perms, 0)
 
-    def set_file_attributes_if_different(self, file_args, changed):
->>>>>>> fc3597af
+    def set_fs_attributes_if_different(self, file_args, changed):
         # set modes owners and context as needed
         changed = self.set_context_if_different(
             file_args['path'], file_args['secontext'], changed
